/*!
 * express
 * Copyright(c) 2009-2013 TJ Holowaychuk
 * Copyright(c) 2014-2015 Douglas Christopher Wilson
 * MIT Licensed
 */

'use strict';

/**
 * Module dependencies.
 * @api private
 */

<<<<<<< HEAD
=======
var Buffer = require('safe-buffer').Buffer
var contentDisposition = require('content-disposition');
var contentType = require('content-type');
var deprecate = require('depd')('express');
var flatten = require('array-flatten');
>>>>>>> 351396f9
var mime = require('send').mime;
var contentType = require('content-type');
var etag = require('etag');
var proxyaddr = require('proxy-addr');
var qs = require('qs');
var querystring = require('querystring');

/**
 * Return strong ETag for `body`.
 *
 * @param {String|Buffer} body
 * @param {String} [encoding]
 * @return {String}
 * @api private
 */

exports.etag = createETagGenerator({ weak: false })

/**
 * Return weak ETag for `body`.
 *
 * @param {String|Buffer} body
 * @param {String} [encoding]
 * @return {String}
 * @api private
 */

exports.wetag = createETagGenerator({ weak: true })

/**
 * Normalize the given `type`, for example "html" becomes "text/html".
 *
 * @param {String} type
 * @return {Object}
 * @api private
 */

exports.normalizeType = function(type){
  return ~type.indexOf('/')
    ? acceptParams(type)
    : { value: mime.lookup(type), params: {} };
};

/**
 * Normalize `types`, for example "html" becomes "text/html".
 *
 * @param {Array} types
 * @return {Array}
 * @api private
 */

exports.normalizeTypes = function(types){
  var ret = [];

  for (var i = 0; i < types.length; ++i) {
    ret.push(exports.normalizeType(types[i]));
  }

  return ret;
};

/**
 * Parse accept params `str` returning an
 * object with `.value`, `.quality` and `.params`.
 * also includes `.originalIndex` for stable sorting
 *
 * @param {String} str
 * @return {Object}
 * @api private
 */

function acceptParams(str, index) {
  var parts = str.split(/ *; */);
  var ret = { value: parts[0], quality: 1, params: {}, originalIndex: index };

  for (var i = 1; i < parts.length; ++i) {
    var pms = parts[i].split(/ *= */);
    if ('q' === pms[0]) {
      ret.quality = parseFloat(pms[1]);
    } else {
      ret.params[pms[0]] = pms[1];
    }
  }

  return ret;
}

/**
 * Compile "etag" value to function.
 *
 * @param  {Boolean|String|Function} val
 * @return {Function}
 * @api private
 */

exports.compileETag = function(val) {
  var fn;

  if (typeof val === 'function') {
    return val;
  }

  switch (val) {
    case true:
      fn = exports.wetag;
      break;
    case false:
      break;
    case 'strong':
      fn = exports.etag;
      break;
    case 'weak':
      fn = exports.wetag;
      break;
    default:
      throw new TypeError('unknown value for etag function: ' + val);
  }

  return fn;
}

/**
 * Compile "query parser" value to function.
 *
 * @param  {String|Function} val
 * @return {Function}
 * @api private
 */

exports.compileQueryParser = function compileQueryParser(val) {
  var fn;

  if (typeof val === 'function') {
    return val;
  }

  switch (val) {
    case true:
      fn = querystring.parse;
      break;
    case false:
      break;
    case 'extended':
      fn = parseExtendedQueryString;
      break;
    case 'simple':
      fn = querystring.parse;
      break;
    default:
      throw new TypeError('unknown value for query parser function: ' + val);
  }

  return fn;
}

/**
 * Compile "proxy trust" value to function.
 *
 * @param  {Boolean|String|Number|Array|Function} val
 * @return {Function}
 * @api private
 */

exports.compileTrust = function(val) {
  if (typeof val === 'function') return val;

  if (val === true) {
    // Support plain true/false
    return function(){ return true };
  }

  if (typeof val === 'number') {
    // Support trusting hop count
    return function(a, i){ return i < val };
  }

  if (typeof val === 'string') {
    // Support comma-separated values
    val = val.split(/ *, */);
  }

  return proxyaddr.compile(val || []);
}

/**
 * Set the charset in a given Content-Type string.
 *
 * @param {String} type
 * @param {String} charset
 * @return {String}
 * @api private
 */

exports.setCharset = function setCharset(type, charset) {
  if (!type || !charset) {
    return type;
  }

  // parse type
  var parsed = contentType.parse(type);

  // set charset
  parsed.parameters.charset = charset;

  // format type
  return contentType.format(parsed);
};

/**
 * Create an ETag generator function, generating ETags with
 * the given options.
 *
 * @param {object} options
 * @return {function}
 * @private
 */

function createETagGenerator (options) {
  return function generateETag (body, encoding) {
    var buf = !Buffer.isBuffer(body)
      ? Buffer.from(body, encoding)
      : body

    return etag(buf, options)
  }
}

/**
 * Parse an extended query string with qs.
 *
 * @return {Object}
 * @private
 */

function parseExtendedQueryString(str) {
  return qs.parse(str, {
    allowPrototypes: true
  });
}<|MERGE_RESOLUTION|>--- conflicted
+++ resolved
@@ -12,16 +12,9 @@
  * @api private
  */
 
-<<<<<<< HEAD
-=======
 var Buffer = require('safe-buffer').Buffer
-var contentDisposition = require('content-disposition');
 var contentType = require('content-type');
-var deprecate = require('depd')('express');
-var flatten = require('array-flatten');
->>>>>>> 351396f9
 var mime = require('send').mime;
-var contentType = require('content-type');
 var etag = require('etag');
 var proxyaddr = require('proxy-addr');
 var qs = require('qs');
