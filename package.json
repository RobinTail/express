{
  "name": "express",
<<<<<<< HEAD
  "description": "Fast, unopinionated, minimalist web framework",
  "version": "4.7.3",
=======
  "description": "Sinatra inspired web development framework",
  "version": "3.15.3",
>>>>>>> 15590d75
  "author": "TJ Holowaychuk <tj@vision-media.ca>",
  "contributors": [
    "Aaron Heckmann <aaron.heckmann+github@gmail.com>",
    "Ciaran Jessup <ciaranj@gmail.com>",
    "Douglas Christopher Wilson <doug@somethingdoug.com>",
    "Guillermo Rauch <rauchg@gmail.com>",
    "Jonathan Ong <me@jongleberry.com>",
    "Roman Shtylman <shtylman+expressjs@gmail.com>",
    "Young Jae Sim <hanul@hanul.me>"
  ],
  "keywords": [
    "express",
    "framework",
    "sinatra",
    "web",
    "rest",
    "restful",
    "router",
    "app",
    "api"
  ],
  "repository": "visionmedia/express",
  "license": "MIT",
  "dependencies": {
    "accepts": "~1.0.7",
    "buffer-crc32": "0.2.3",
<<<<<<< HEAD
=======
    "connect": "2.24.3",
    "commander": "1.3.2",
>>>>>>> 15590d75
    "debug": "1.0.4",
    "depd": "0.4.4",
    "escape-html": "1.0.1",
    "finalhandler": "0.1.0",
    "media-typer": "0.2.0",
    "methods": "1.1.0",
    "parseurl": "~1.2.0",
    "path-to-regexp": "0.1.3",
    "proxy-addr": "1.0.1",
    "range-parser": "1.0.0",
<<<<<<< HEAD
    "send": "0.7.3",
    "serve-static": "~1.4.4",
    "type-is": "~1.3.2",
=======
    "send": "0.7.4",
>>>>>>> 15590d75
    "vary": "0.1.0",
    "cookie": "0.1.2",
    "fresh": "0.2.2",
    "cookie-signature": "1.0.4",
    "merge-descriptors": "0.0.2",
    "qs": "0.6.6",
    "utils-merge": "1.0.0"
  },
  "devDependencies": {
    "after": "0.8.1",
    "istanbul": "0.3.0",
    "mocha": "~1.21.0",
    "should": "~4.0.4",
    "supertest": "~0.13.0",
    "connect-redis": "~2.0.0",
    "ejs": "~1.0.0",
    "marked": "0.3.2",
    "hjs": "~0.0.6",
    "body-parser": "~1.5.2",
    "cookie-parser": "~1.3.1",
    "express-session": "~1.7.2",
    "jade": "~1.5.0",
    "method-override": "~2.1.1",
    "morgan": "~1.2.2",
    "multiparty": "~3.3.1",
    "vhost": "2.0.0"
  },
  "engines": {
    "node": ">= 0.10.0"
  },
  "scripts": {
    "prepublish": "npm prune",
    "test": "mocha --require test/support/env --reporter spec --bail --check-leaks test/ test/acceptance/",
    "test-cov": "istanbul cover node_modules/mocha/bin/_mocha -- --require test/support/env --reporter dot --check-leaks test/ test/acceptance/",
    "test-travis": "istanbul cover node_modules/mocha/bin/_mocha --report lcovonly -- --require test/support/env --reporter spec --check-leaks test/ test/acceptance/"
  }
}<|MERGE_RESOLUTION|>--- conflicted
+++ resolved
@@ -1,12 +1,7 @@
 {
   "name": "express",
-<<<<<<< HEAD
   "description": "Fast, unopinionated, minimalist web framework",
   "version": "4.7.3",
-=======
-  "description": "Sinatra inspired web development framework",
-  "version": "3.15.3",
->>>>>>> 15590d75
   "author": "TJ Holowaychuk <tj@vision-media.ca>",
   "contributors": [
     "Aaron Heckmann <aaron.heckmann+github@gmail.com>",
@@ -33,11 +28,6 @@
   "dependencies": {
     "accepts": "~1.0.7",
     "buffer-crc32": "0.2.3",
-<<<<<<< HEAD
-=======
-    "connect": "2.24.3",
-    "commander": "1.3.2",
->>>>>>> 15590d75
     "debug": "1.0.4",
     "depd": "0.4.4",
     "escape-html": "1.0.1",
@@ -48,13 +38,9 @@
     "path-to-regexp": "0.1.3",
     "proxy-addr": "1.0.1",
     "range-parser": "1.0.0",
-<<<<<<< HEAD
-    "send": "0.7.3",
+    "send": "0.7.4",
     "serve-static": "~1.4.4",
     "type-is": "~1.3.2",
-=======
-    "send": "0.7.4",
->>>>>>> 15590d75
     "vary": "0.1.0",
     "cookie": "0.1.2",
     "fresh": "0.2.2",
