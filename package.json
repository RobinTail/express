{
  "name": "express",
  "description": "Fast, unopinionated, minimalist web framework",
<<<<<<< HEAD
  "version": "5.0.0-beta.1",
=======
  "version": "4.19.0",
>>>>>>> 084e3650
  "author": "TJ Holowaychuk <tj@vision-media.ca>",
  "contributors": [
    "Aaron Heckmann <aaron.heckmann+github@gmail.com>",
    "Ciaran Jessup <ciaranj@gmail.com>",
    "Douglas Christopher Wilson <doug@somethingdoug.com>",
    "Guillermo Rauch <rauchg@gmail.com>",
    "Jonathan Ong <me@jongleberry.com>",
    "Roman Shtylman <shtylman+expressjs@gmail.com>",
    "Young Jae Sim <hanul@hanul.me>"
  ],
  "license": "MIT",
  "repository": "expressjs/express",
  "homepage": "http://expressjs.com/",
  "keywords": [
    "express",
    "framework",
    "sinatra",
    "web",
    "http",
    "rest",
    "restful",
    "router",
    "app",
    "api"
  ],
  "dependencies": {
<<<<<<< HEAD
    "accepts": "~1.3.7",
    "array-flatten": "3.0.0",
    "body-parser": "2.0.0-beta.1",
=======
    "accepts": "~1.3.8",
    "array-flatten": "1.1.1",
    "body-parser": "1.20.2",
>>>>>>> 084e3650
    "content-disposition": "0.5.4",
    "content-type": "~1.0.4",
    "cookie": "0.6.0",
    "cookie-signature": "1.0.6",
<<<<<<< HEAD
    "debug": "3.1.0",
    "depd": "~1.1.2",
=======
    "debug": "2.6.9",
    "depd": "2.0.0",
>>>>>>> 084e3650
    "encodeurl": "~1.0.2",
    "escape-html": "~1.0.3",
    "etag": "~1.8.1",
    "finalhandler": "1.2.0",
    "fresh": "0.5.2",
    "http-errors": "2.0.0",
    "merge-descriptors": "1.0.1",
    "methods": "~1.1.2",
<<<<<<< HEAD
    "mime-types": "~2.1.34",
    "on-finished": "~2.3.0",
=======
    "on-finished": "2.4.1",
>>>>>>> 084e3650
    "parseurl": "~1.3.3",
    "path-is-absolute": "1.0.1",
    "proxy-addr": "~2.0.7",
    "qs": "6.11.0",
    "range-parser": "~1.2.1",
    "router": "2.0.0-beta.1",
    "safe-buffer": "5.2.1",
<<<<<<< HEAD
    "send": "1.0.0-beta.1",
    "serve-static": "2.0.0-beta.1",
=======
    "send": "0.18.0",
    "serve-static": "1.15.0",
>>>>>>> 084e3650
    "setprototypeof": "1.2.0",
    "statuses": "2.0.1",
    "type-is": "~1.6.18",
    "utils-merge": "1.0.1",
    "vary": "~1.1.2"
  },
  "devDependencies": {
    "after": "0.8.2",
    "connect-redis": "3.4.2",
    "cookie-parser": "1.4.6",
    "cookie-session": "2.0.0",
    "ejs": "3.1.9",
    "eslint": "8.47.0",
    "express-session": "1.17.2",
    "hbs": "4.2.0",
    "marked": "0.7.0",
    "method-override": "3.0.0",
    "mocha": "10.2.0",
    "morgan": "1.10.0",
    "nyc": "15.1.0",
    "pbkdf2-password": "1.2.1",
    "supertest": "6.3.0",
    "vhost": "~3.0.2"
  },
  "engines": {
    "node": ">= 4"
  },
  "files": [
    "LICENSE",
    "History.md",
    "Readme.md",
    "index.js",
    "lib/"
  ],
  "scripts": {
    "lint": "eslint .",
    "test": "mocha --require test/support/env --reporter spec --bail --check-leaks test/ test/acceptance/",
    "test-ci": "nyc --reporter=lcovonly --reporter=text npm test",
    "test-cov": "nyc --reporter=html --reporter=text npm test",
    "test-tap": "mocha --require test/support/env --reporter tap --check-leaks test/ test/acceptance/"
  }
}<|MERGE_RESOLUTION|>--- conflicted
+++ resolved
@@ -1,11 +1,7 @@
 {
   "name": "express",
   "description": "Fast, unopinionated, minimalist web framework",
-<<<<<<< HEAD
   "version": "5.0.0-beta.1",
-=======
-  "version": "4.19.0",
->>>>>>> 084e3650
   "author": "TJ Holowaychuk <tj@vision-media.ca>",
   "contributors": [
     "Aaron Heckmann <aaron.heckmann+github@gmail.com>",
@@ -32,26 +28,15 @@
     "api"
   ],
   "dependencies": {
-<<<<<<< HEAD
-    "accepts": "~1.3.7",
+    "accepts": "~1.3.8",
     "array-flatten": "3.0.0",
-    "body-parser": "2.0.0-beta.1",
-=======
-    "accepts": "~1.3.8",
-    "array-flatten": "1.1.1",
-    "body-parser": "1.20.2",
->>>>>>> 084e3650
+    "body-parser": "2.0.0-beta.2",
     "content-disposition": "0.5.4",
     "content-type": "~1.0.4",
     "cookie": "0.6.0",
     "cookie-signature": "1.0.6",
-<<<<<<< HEAD
     "debug": "3.1.0",
-    "depd": "~1.1.2",
-=======
-    "debug": "2.6.9",
     "depd": "2.0.0",
->>>>>>> 084e3650
     "encodeurl": "~1.0.2",
     "escape-html": "~1.0.3",
     "etag": "~1.8.1",
@@ -60,26 +45,17 @@
     "http-errors": "2.0.0",
     "merge-descriptors": "1.0.1",
     "methods": "~1.1.2",
-<<<<<<< HEAD
     "mime-types": "~2.1.34",
-    "on-finished": "~2.3.0",
-=======
     "on-finished": "2.4.1",
->>>>>>> 084e3650
     "parseurl": "~1.3.3",
     "path-is-absolute": "1.0.1",
     "proxy-addr": "~2.0.7",
     "qs": "6.11.0",
     "range-parser": "~1.2.1",
-    "router": "2.0.0-beta.1",
+    "router": "2.0.0-beta.2",
     "safe-buffer": "5.2.1",
-<<<<<<< HEAD
-    "send": "1.0.0-beta.1",
-    "serve-static": "2.0.0-beta.1",
-=======
-    "send": "0.18.0",
-    "serve-static": "1.15.0",
->>>>>>> 084e3650
+    "send": "1.0.0-beta.2",
+    "serve-static": "2.0.0-beta.2",
     "setprototypeof": "1.2.0",
     "statuses": "2.0.1",
     "type-is": "~1.6.18",
