--- conflicted
+++ resolved
@@ -44,19 +44,11 @@
         d = true;
         next();
       }, function(req, res){
-<<<<<<< HEAD
-        a.should.be.false;
-        b.should.be.true;
-        c.should.be.true;
-        d.should.be.false;
-        res.sendStatus(204);
-=======
         a.should.be.false()
         b.should.be.true()
         c.should.be.true()
         d.should.be.false()
-        res.send(204);
->>>>>>> a4bd4373
+        res.sendStatus(204);
       });
 
       request(app)
