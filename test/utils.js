--- conflicted
+++ resolved
@@ -2,7 +2,6 @@
 
 var assert = require('assert');
 var Buffer = require('safe-buffer').Buffer
-var should = require('should')
 var utils = require('../lib/utils');
 
 describe('utils.etag(body, encoding)', function(){
@@ -69,32 +68,4 @@
     assert.strictEqual(utils.wetag(''),
       'W/"0-2jmj7l5rSw0yVb/vlWAYkK/YBwk"')
   })
-<<<<<<< HEAD
-=======
-})
-
-describe('utils.isAbsolute()', function(){
-  it('should support windows', function(){
-    assert(utils.isAbsolute('c:\\'));
-    assert(utils.isAbsolute('c:/'));
-    assert(!utils.isAbsolute(':\\'));
-  })
-
-  it('should support windows unc', function(){
-    assert(utils.isAbsolute('\\\\foo\\bar'))
-  })
-
-  it('should support unices', function(){
-    assert(utils.isAbsolute('/foo/bar'));
-    assert(!utils.isAbsolute('foo/bar'));
-  })
-})
-
-describe('utils.flatten(arr)', function(){
-  it('should flatten an array', function(){
-    var arr = ['one', ['two', ['three', 'four'], 'five']];
-    should(utils.flatten(arr))
-      .eql(['one', 'two', 'three', 'four', 'five'])
-  })
->>>>>>> 3d7fce56
 })